{
  "description": "Azure DevOps extension for decomposing work items",
  "author": "teociaps",
  "license": "MIT",
  "repository": {
    "type": "git",
    "url": "https://github.com/teociaps/azdo-workitem-decomposer.git"
  },
  "main": "webpack.config.js",
  "type": "module",
  "version": "1.1.1",
  "scripts": {
    "clean": "rimraf dist && rimraf -g *.vsix",
    "clean:modules": "rimraf node_modules && npm i",
    "sync-version": "tsx ./scripts/sync-version.ts",
    "build": "npm run clean && webpack --mode production",
    "build:dev": "npm run clean && webpack --mode development",
    "package": "npm run build && npm run sync-version && tsx ./scripts/package.ts prod",
    "package:dev": "npm run build:dev && npm run sync-version && tsx ./scripts/package.ts dev",
    "publish": "tsx ./scripts/publish.ts prod",
    "publish:dev": "tsx ./scripts/publish.ts dev",
    "start:dev": "webpack-dev-server --mode development --progress",
    "lint": "eslint src --ext .ts,.tsx --fix",
    "lint:check": "eslint src --ext .ts,.tsx",
    "format": "prettier --write \"src/**/*.{ts,tsx,scss,css,json,md}\"",
    "format:check": "prettier --check \"src/**/*.{ts,tsx,scss,css,json,md}\"",
    "prepare": "husky"
  },
  "dependencies": {
    "azure-devops-extension-api": "^4.251.0",
    "azure-devops-extension-sdk": "^4.0.2",
    "azure-devops-ui": "^2.255.0",
    "dotenv": "^17.2.0",
    "lodash": "^4.17.21",
    "react": "^16.14.0",
    "react-dom": "^16.14.0",
    "react-draggable": "^4.5.0"
  },
  "devDependencies": {
    "@eslint/js": "^9.31.0",
    "@types/express": "^5.0.3",
    "@types/lodash": "^4.17.20",
    "@types/react": "^16.14.63",
    "@types/react-dom": "^16.9.25",
    "@typescript-eslint/eslint-plugin": "^8.36.0",
    "@typescript-eslint/parser": "^8.37.0",
    "copy-webpack-plugin": "^13.0.0",
    "css-loader": "^7.1.2",
    "eslint": "^9.31.0",
<<<<<<< HEAD
    "eslint-config-prettier": "^10.1.5",
    "eslint-plugin-prettier": "^5.5.3",
=======
    "eslint-config-prettier": "^10.1.8",
    "eslint-plugin-prettier": "^5.5.1",
>>>>>>> de6cef01
    "eslint-plugin-react": "^7.37.5",
    "eslint-plugin-react-hooks": "^5.2.0",
    "express": "^5.1.0",
    "husky": "^9.1.7",
    "lint-staged": "^16.1.2",
    "prettier": "^3.6.2",
    "rimraf": "^6.0.1",
    "sass": "^1.89.2",
    "sass-loader": "^16.0.5",
    "style-loader": "^4.0.0",
    "ts-loader": "^9.5.2",
    "tsx": "^4.20.3",
    "typescript": "^5.8.3",
    "webpack": "^5.100.2",
    "webpack-cli": "^6.0.1",
    "webpack-dev-server": "^5.2.2"
  },
  "lint-staged": {
    "src/**/*.{ts,tsx}": [
      "eslint --max-warnings=0 --no-warn-ignored",
      "prettier --write"
    ],
    "src/**/*.{scss,css,json,md}": [
      "prettier --write"
    ]
  }
}<|MERGE_RESOLUTION|>--- conflicted
+++ resolved
@@ -47,13 +47,8 @@
     "copy-webpack-plugin": "^13.0.0",
     "css-loader": "^7.1.2",
     "eslint": "^9.31.0",
-<<<<<<< HEAD
-    "eslint-config-prettier": "^10.1.5",
+    "eslint-config-prettier": "^10.1.8",
     "eslint-plugin-prettier": "^5.5.3",
-=======
-    "eslint-config-prettier": "^10.1.8",
-    "eslint-plugin-prettier": "^5.5.1",
->>>>>>> de6cef01
     "eslint-plugin-react": "^7.37.5",
     "eslint-plugin-react-hooks": "^5.2.0",
     "express": "^5.1.0",
