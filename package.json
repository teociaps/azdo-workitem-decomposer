--- conflicted
+++ resolved
@@ -59,13 +59,8 @@
     "sass": "^1.90.0",
     "sass-loader": "^16.0.5",
     "style-loader": "^4.0.0",
-<<<<<<< HEAD
-    "ts-loader": "^9.5.2",
+    "ts-loader": "^9.5.4",
     "tsx": "^4.20.5",
-=======
-    "ts-loader": "^9.5.4",
-    "tsx": "^4.20.3",
->>>>>>> f23a7cc6
     "typescript": "^5.8.3",
     "webpack": "^5.101.3",
     "webpack-cli": "^6.0.1",
