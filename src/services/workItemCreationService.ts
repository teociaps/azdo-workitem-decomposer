--- conflicted
+++ resolved
@@ -368,11 +368,7 @@
     // Load settings for tag and assignment management
     const currentSettings = await settingsService.getSettings();
 
-<<<<<<< HEAD
-    // Fetch the root parent work item being decomposed for assignment inheritance and area path
-=======
     // Fetch the root parent work item being decomposed for assignment inheritance, tags, and area path
->>>>>>> 793f3a79
     let rootParentWorkItem: { fields: { [key: string]: string } } | null = null;
     let parentAreaPath: string | null = null;
 
