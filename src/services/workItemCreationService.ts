--- conflicted
+++ resolved
@@ -3,10 +3,7 @@
 import { WorkItemTrackingRestClient } from 'azure-devops-extension-api/WorkItemTracking';
 import { JsonPatchOperation, Operation } from 'azure-devops-extension-api/WebApi/WebApi';
 import { WorkItemNode } from '../core/models/workItemHierarchy';
-<<<<<<< HEAD
 import settingsService, { getWitSettingsForAreaPath } from './settingsService';
-=======
-import settingsService from './settingsService';
 import {
   calculateTotalWorkItems,
   calculateOptimalBatchConfig,
@@ -14,7 +11,6 @@
   processBatchesConcurrently,
   runTasksWithLimit,
 } from './batchCreationService';
->>>>>>> b7267e1f
 import { ITagSettings, TagInheritance } from '../core/models/tagSettings';
 import { IAssignmentSettings, AssignmentBehavior } from '../core/models/assignmentSettings';
 import { UserService } from './userService';
@@ -137,11 +133,8 @@
  * @param parentWorkItem The parent work item object for tag inheritance.
  * @param ancestorTags Tags accumulated from all ancestors in the hierarchy.
  * @param rootParentWorkItem The root parent work item being decomposed (for assignment inheritance).
-<<<<<<< HEAD
  * @param parentAreaPath The area path from the parent work item to use for settings resolution.
-=======
  * @param childConcurrency The number of sibling subtrees to create in parallel.
->>>>>>> b7267e1f
  */
 const createHierarchyRecursive = async (
   nodes: WorkItemNode[],
@@ -152,11 +145,8 @@
   parentWorkItem: { fields: { [key: string]: string } } | null = null,
   ancestorTags: Set<string> = new Set(),
   rootParentWorkItem: { fields: { [key: string]: string } } | null = null,
-<<<<<<< HEAD
   parentAreaPath: string | null = null,
-=======
   childConcurrency = 1,
->>>>>>> b7267e1f
 ): Promise<void> => {
   const currentSettings = await settingsService.getSettings();
 
@@ -271,22 +261,9 @@
           tagsToApply.forEach((tag) => newAncestorTags.add(tag));
         }
 
-<<<<<<< HEAD
         // Pass the area path down to children (they will use their own areaPath if specified, or inherit this one)
         const childAreaPath = workItemAreaPath;
 
-        await createHierarchyRecursive(
-          node.children,
-          createdWorkItem.id,
-          client,
-          project,
-          errors,
-          createdWorkItem,
-          newAncestorTags,
-          rootParentWorkItem,
-          childAreaPath,
-        );
-=======
         // Create tasks for each child subtree, each task will create the child's subtree
         const childTasks = node.children.map((child) => {
           return async () =>
@@ -297,10 +274,9 @@
               project,
               errors,
               createdWorkItem,
-              tagSettings,
               newAncestorTags,
-              assignmentSettings,
               rootParentWorkItem,
+              childAreaPath,
               childConcurrency,
             );
         });
@@ -313,7 +289,6 @@
           creationLogger.error(childErrMsg, childErr);
           errors.push(childErrMsg);
         }
->>>>>>> b7267e1f
       }
     } catch (err: unknown) {
       const errorMessage = `Failed to create '${node.title}' (${
@@ -381,19 +356,6 @@
       // Continue without assignment inheritance and area path - will use defaults
     }
 
-<<<<<<< HEAD
-    await createHierarchyRecursive(
-      hierarchy,
-      parentWorkItemId,
-      client,
-      projectName,
-      errors,
-      null,
-      new Set(),
-      rootParentWorkItem,
-      parentAreaPath,
-    );
-=======
     // Check if batch creation is enabled
     if (currentSettings.batchCreation.enabled) {
       // Prefer the provided total count if available to avoid re-traversing the hierarchy
@@ -431,10 +393,9 @@
               projectName,
               batchErrors,
               null,
-              tagSettings,
               new Set(),
-              assignmentSettings,
               rootParentWorkItem,
+              parentAreaPath,
               batchConfig.childConcurrency,
             );
 
@@ -443,7 +404,7 @@
         );
 
         // Flatten all batch errors into the main errors array
-        batchResults.forEach((batchErrors) => {
+        batchResults.forEach((batchErrors: string[]) => {
           errors.push(...batchErrors);
         });
 
@@ -460,10 +421,9 @@
           projectName,
           errors,
           null,
-          tagSettings,
           new Set(),
-          assignmentSettings,
           rootParentWorkItem,
+          parentAreaPath,
         );
       }
     } else {
@@ -476,13 +436,11 @@
         projectName,
         errors,
         null,
-        tagSettings,
         new Set(),
-        assignmentSettings,
         rootParentWorkItem,
+        parentAreaPath,
       );
     }
->>>>>>> b7267e1f
   } catch (err: unknown) {
     const errorMessage = `An unexpected error occurred during the hierarchy creation process: ${
       (err as Error).message || err
